<xml version="1.0" encoding="ISO-8859-1" ?>
	<xsd:schema xmlns:xsd="http://www.w3.org/2001/XMLSchema">
		<xsd:import namespace="http://www.w3.org/1998/Math/MathML" 
			schemaLocation="http://www.w3.org/Math/XMLSchema/mathml2/mathml2.xsd"/>
		
		<!-- Simple Type define start -->
		<xsd:simpleType name="DBId">
			<xsd:restriction base="xsd:string"/>
		</xsd:simpleType>
		
		<xsd:simpleType name="booleantype">
			<xsd:restriction base="xsd:boolean"/>
		</xsd:simpleType>
		
		<!-- Int Type (wangzhen) -->
		<xsd:simpleType name="inttype">
			<xsd:restriction base="xsd:int"/>
		</xsd:simpleType>
		
		<xsd:simpleType name="doubletype">
			<xsd:restriction base="xsd:double"/>
		</xsd:simpleType>
		
		<xsd:simpleType name="Int_ZOO">
			<xsd:restriction base="xsd:decimal">
				<xsd:enumeration value="0"/>
				<xsd:enumeration value="1"/>
			</xsd:restriction>
		</xsd:simpleType>
		
		<xsd:simpleType name="stringtype">
			<xsd:restriction base="xsd:string"/>
		</xsd:simpleType>
		<!-- Simple Type define end -->
		
		<!-- basic complex type for part/biobrick define start -->
		<xsd:complexType name="interfacetype">
			<xsd:sequence>
				<xsd:element name="url" type="stringtype" minOccurs="0" maxOccurs="1"/>
				<xsd:element name="shortDesc" type="stringtype" minOccurs="0" maxOccurs="1"/>
			</xsd:sequence>
		</xsd:complexType>
		
		<xsd:complexType name="conditionalParameter_type_1">
			<xsd:attribute name="id" use="required">
				<xsd:simpleType>
					<xsd:restriction base="DBId">
						<xsd:enumeration value="forwardPromoterEfficiency"/>
						<xsd:enumeration value="reversePromoterEfficiency"/>
						<xsd:enumeration value="forwardRbsEfficiency"/>
						<xsd:enumeration value="reverseRbsEfficiency"/>
						<xsd:enumeration value="forwardTerminatorEfficiency"/>
						<xsd:enumeration value="reverseTerminatorEfficiency"/>
					</xsd:restriction>
				</xsd:simpleType>
			</xsd:attribute> 
			<xsd:attribute name="name" type="stringtype"/>
			<xsd:attribute name="units" type="DBId"/>
			<xsd:attribute name="commonValue" type="doubletype"/>
			<xsd:sequence>
				<xsd:element name="parameterValue" type="doubletype" minOccurs="0" maxOccurs="1">
					<xsd:complexType>
						<xsd:attribute name="compartment" type="DBId"/>
					</xsd:complexType>
				</xsd:element>
			</xsd:sequence>
		</xsd:complexType>
		
		<xsd:complexType name="conditionalParameter_type_2">
			<xsd:attribute name="id" use="required">
				<xsd:simpleType>
					<xsd:restriction base="DBId">
						<xsd:enumeration value="forwardStartCodonEfficiency"/>
						<xsd:enumeration value="reverseStartCodonEfficiency"/>
						<xsd:enumeration value="forwardStopCodonEfficiency"/>
						<xsd:enumeration value="reverseStopCodonEfficiency"/>
					</xsd:restriction>
				</xsd:simpleType>
			</xsd:attribute> 
			<xsd:attribute name="name" type="stringtype"/>
			<xsd:attribute name="units" type="DBId"/>
			<xsd:attribute name="commonValue" type="Int_ZOO"/>
			<xsd:sequence>
				<xsd:element name="parameterValue" type="Int_ZOO" minOccurs="0" maxOccurs="1">
					<xsd:complexType>
						<xsd:attribute name="compartment" type="DBId"/>
					</xsd:complexType>
				</xsd:element>
			</xsd:sequence>
		</xsd:complexType>
		
		<xsd:complexType name="conditionalParameterType">
			<xsd:union>
				<xsd:complexType>
					<xsd:restriction base="conditionalParameter_type_1" />
				</xsd:complexType>
				<xsd:complexType>
					<xsd:restriction base="conditionalParameter_type_2" />
				</xsd:complexType>
			</xsd:union>
		</xsd:complexType>
		
		<xsd:complexType name="listOfConditionalParametersType">
			<xsd:sequence>
				<xsd:element name="conditionalParameter" type="conditionalParameterType"
					minOccurs="0"
					maxOccurs="unbounded"/>
			</xsd:sequence>
		</xsd:complexType>

		<xsd:simpleType name="partType_type">
			<xsd:restriction base="stringtype">
				<xsd:enumeration value="ForwardDNA"/>
				<xsd:enumeration value="ReverseDNA"/>
				<xsd:enumeration value="ForwardRNA"/>
				<xsd:enumeration value="ReverseRNA"/>
				<xsd:enumeration value="ForwardProtein"/>
				<xsd:enumeration value="ReverseProtein"/>
				<xsd:enumeration value="Compound"/>
				<xsd:enumeration value="Compartment"/>
				<xsd:enumeration value=""/>
			</xsd:restriction>
		</xsd:simpleType>
		
		<xsd:complexType name="listOfReferencedSpeciesType">
			<xsd:sequence>
				<xsd:element name="referencedSpecies" type="DBId" minOccurs="0" maxOccurs="unbounded">
					<xsd:complexType>
						<xsd:attribute name="partType" type="partType_type" use="required"/>
					</xsd:complexType>
				</xsd:element>
			</xsd:sequence>
		</xsd:complexType>
		
		<xsd:complexType name="biobricktype">
			<xsd:attribute name="id" type="DBId" use="required"/>
			<xsd:attribute name="name" type="stringtype"/>
			<xsd:attribute name="originalConformation" type="DBId"/>
			<xsd:sequence>
				<xsd:element name="interface" type="interfacetype"/>
				<xsd:element name="listOfConditionalParameters"
					type="listOfConditionalParametersType" minOccurs="0"/>
				<xsd:element name="listOfReferencedSpecies" type="listOfReferencedSpeciesType"/>
			</xsd:sequence>
		</xsd:complexType>
		
		
		
		<!-- basic complex type for part/plasmidBackbone define start -->
		<xsd:complexType name="plasmidBackboneType">
			<xsd:attribute name="id" type="DBId" use="required"/>
			<xsd:attribute name="name" type="stringtype"/>
			<xsd:attribute name="originalConformation" type="DBId"/>
			<xsd:sequence>
				<xsd:element name="interface" type="interfacetype"/>
				<xsd:element name="listOfConditionalParameters" minOccurs="0"/>
				<xsd:element name="listOfReferencedSpecies" type="listOfReferencedSpeciesType"/>
			</xsd:sequence>
		</xsd:complexType>
		
		<xsd:complexType name="compoundType">
			<xsd:attribute name="id" type="DBId" use="required"/>
			<xsd:attribute name="name" type="stringtype"/>
			<xsd:attribute name="originalConformation" type="DBId"/>
			<xsd:sequence>
				<xsd:element name="interface" type="interfacetype"/>
				<xsd:element name="listOfConditionalParameters" minOccurs="0"/>
				<xsd:element name="listOfReferencedSpecies" type="listOfReferencedSpeciesType"/>
			</xsd:sequence>
		</xsd:complexType>
		
		<xsd:complexType name="compartmentType">
			<xsd:attribute name="id" type="DBId" use="required"/>
			<xsd:attribute name="name" type="stringtype"/>
			<xsd:attribute name="originalConformation" type="DBId"/>
			<xsd:sequence>
				<xsd:element name="interface" type="interfacetype"/>
				<xsd:element name="listOfConditionalParameters" minOccurs="0"/>
				<xsd:element name="listOfReferencedSpecies" type="listOfReferencedSpeciesType"/>
			</xsd:sequence>
		</xsd:complexType>
		
		<xsd:complexType name="substituentType">
			<xsd:attribute name="id" use="required">
				<xsd:simpleType>
					<xsd:restriction base="DBId">
						<xsd:enumeration value="ANY"/>
						<xsd:enumeration value="ANYUB"/>
						<xsd:enumeration value="NZ"/>
						<xsd:enumeration value="NZUB"/>
						<xsd:enumeration value="ONE"/>
						<xsd:enumeration value="ONEUB"/>
					</xsd:restriction>
				</xsd:simpleType>
			</xsd:attribute>
			<xsd:attribute name="name" type="stringtype"/>
			<xsd:attribute name="originalConformation" type="DBId"/>
			<xsd:sequence>
				<xsd:element name="interface" type="interfacetype"/>
				<xsd:element name="listOfConditionalParameters" minOccurs="0"/>
				<xsd:element name="listOfReferencedSpecies" type="listOfReferencedSpeciesType"/>
			</xsd:sequence>
		</xsd:complexType>
		
		<xsd:complexType name="Part_type">
			<xsd:choice>
				<xsd:element name="biobrick" type="biobricktype"/>
				<xsd:element name="plasmidBackbone" type="plasmidBackboneType"/>
				<xsd:element name="compartment" type="plasmidBackboneType"/>
			</xsd:choice>
		</xsd:complexType>
		
<!--    base type for rules-->

<!-- basic complex type for Compartment define start (wangzhen) -->

<xsd:complexType name="Compartment_type">
	<xsd:attribute name="id" type="DBId" use="required"/>
	<xsd:attribute name="name" type="stringtype"/>
	<xsd:attribute name="originalConformation" type="DBId"/>
	<xsd:sequence>
		<xsd:element name="interface" type="interfacetype"/>
		<xsd:element name="listOfInnerCompartmentPermitted" type="listOfInnerCompartmentPermitted"/>
	</xsd:sequence>
</xsd:complexType>

<xsd:complexType name="listOfConditionalParameters_Type">
	<xsd:element name="conditionalParameter" type="conditionalParameter_Type"
		minOccurs="0"
		maxOccurs="unbounded"/>
</xsd:complexType>

<xsd:complexType name="listOfInnerCompartmentPermitted_type">
	<xsd:element name="compartmentReference" type="DBId" minOccurs="0" maxOccurs="unbounded"/>
</xsd:complexType>

<!-- basic complex type for functionDefinition define start (wangzhen) -->

<xsd:complexType name="rule_type_1">
	<xsd:attribute name="variable" type="DBId" use="required"/>
	<xsd:sequence>
		<xsd:any minOccurs="1" maxOccurs="1"/>
	</xsd:sequence>
</xsd:complexType>

<xsd:complexType name="rule_type_2">
	<xsd:sequence>
		<xsd:any minOccurs="1" maxOccurs="1"/>
	</xsd:sequence>
</xsd:complexType>

<xsd:complexType name="functionDefinition_type">
	<xsd:attribute name="id" type="DBId" use="required"/>
	<xsd:sequence>
		<xsd:any minOccurs="1" maxOccurs="1"/>
	</xsd:sequence>
</xsd:complexType>

<xsd:complexType name="unit_type">
	<xsd:attribute name="kind" type="DBId" use="required"/>
	<xsd:attribute name="exponent" type="inttype"/>
	<xsd:attribute name="scale" type="inttype"/>
	<xsd:attribute name="multiplier" type="doubletype"/>
</xsd:complexType>

<xsd:complexType name="globalParameter_type">
	<xsd:sequence>
		<xsd:element name="id" type="DBId" use="required"/>
		<xsd:element name="name" type="stringtype"/>
		<xsd:element name="units" type="DBId"/>
		<xsd:element name="value" type="doubletype" use="required"/>
		<xsd:element name="constant" type="booleantype"/>
	</xsd:sequence>
</xsd:complexType>

<!-- basic complex type for rule define start (wangzhen) -->

<!--    base type for reaction by jk -->
	<xsd:complexType name="reaRMP_type">
		<xsd:sequence>
			<xsd:element name="speciesReference" type="DBId"/>
			<xsd:element name="speciesLable" type="stringtype"/>
			<xsd:element name="speciesLable" type="stringtype">
				<xsd:complexType>
					<xsd:attribute name="itself" type="stringtype"/>
				</xsd:complexType>
			</xsd:element>
		</xsd:sequence>
	</xsd:complexType>
	
	<xsd:complexType name="compartment_type">
		<xsd:sequence>
			<xsd:element name="compartmentReference" type="DBId"/>
			<xsd:element name="currentCompartmentLabel" type="stringtype"/>
			<xsd:element name="parentCompartmentLabel" type="stringtype"/>
		</xsd:sequence>
	</xsd:complexType>
	
	<xsd:complexType name="substituentTransfer_type">
		<xsd:sequence>
			<xsd:element name="from">
				<xsd:complexType>
					<xsd:attribute name="speciesLabel" type="stringtype"/>
				</xsd:complexType>
			</xsd:element>
			<xsd:element name="to">
				<xsd:complexType>
					<xsd:attribute name="speciesLabel" type="stringtype"/>
				</xsd:complexType>
			</xsd:element>
		</xsd:sequence>
	</xsd:complexType>

	<xsd:complexType name="listOfGlobalParameters_type">
		<xsd:sequence>
			<xsd:element name="globalParameter" type="globalParameter_type" minOccurs="0"/>
		</xsd:sequence>
	</xsd:complexType>

	<xsd:complexType name="localParameter_type">
		<xsd:sequence>
			<xsd:element name="id" type="stringtype"/>
			<xsd:element name="name" type="stringtype"/>
			<xsd:element name="value" type="doubletype"/>
			<xsd:element name="units" type="DBId"/>
			<xsd:element name="constant" type="booleantype"/>
		</xsd:sequence>
	</xsd:complexType>

	<xsd:complexType name="referencedParameters_type">
		<xsd:sequence>
			<xsd:element name="id" type="stringtype"/>
			<xsd:element name="extRefSource"> 
				<xsd:complexType>
					<xsd:attribute name="speciesLabel" type="stringtype"/>
					<xsd:attribute name="partLabel" type="stringtype"/>
				</xsd:complexType>
			</xsd:element>
			<xsd:element name="value" type="doubletype"/>
			<xsd:element name="units" type="DBId"/>
			<xsd:element name="constant" type="booleantype"/>
		</xsd:sequence>
	</xsd:complexType>

	<xsd:complexType name="listofconstraints_type">
		<xsd:sequence>
			<xsd:element name="listOfVariable" minOccurs="0"> 
				<xsd:complexType>
					<xs:sequence>
						<xsd:element name="variable" type="stringtype"/> 
					</xs:sequence>
				</xsd:complexType>
			</xsd:element>
			<xsd:element name="formula" type="stringtype"/>
		</xsd:sequence>
	</xsd:complexType>

	<xsd:complexType name="kineticLaw_type">
		<xsd:sequence>
			<xsd:any minOccurs="0" maxOccurs="1"/>
			<xsd:element name="listOfLocalParameters">
				<xsd:complexType>
					<xsd:sequence>
						<xsd:element name="localParameter" type="localParameter_type"
							minOccurs="0" maxOccurs="unbounded"/>
					</xsd:sequence>
				</xsd:complexType>
			</xsd:element>
			<xsd:element name="listOfReferencedParameters"> 
				<xsd:complexType>
					<xsd:sequence>
						<xsd:element name="referencedParameters" type="referencedParameters_type"
							minOccurs="0" maxOccurs="unbounded"/>
					</xsd:sequence>
				</xsd:complexType>
			</xsd:element>
		</xsd:sequence>
	</xsd:complexType>

	<xsd:complexType name="Reaction_type">
		<xsd:attribute name="id" type="DBId" use="required"/>
		<xsd:attribute name="name" type="stringtype"/>
		<xsd:attribute name="reversible" type="booleantype"/>
		<xsd:attribute name="fast" type="booleantype"/>
		<xsd:sequence>
			<xsd:element name="interface" type="interfacetype" />
			<xsd:element name="listOfCompartments">
				<xsd:complexType>
					<xsd:sequence>
						<xsd:element name="compartment" type="Compartment_type" minOccurs="1" maxOccurs="unbounded"/>
					</xsd:sequence>
				</xsd:complexType>
			</xsd:element>
			<xsd:element name="listOfReactants">
				<xsd:complexType>
					<xsd:sequence>
						<xsd:element name="reactant" type="reaRMP_type" minOccurs="1" maxOccurs="unbounded"/>
					</xsd:sequence>
				</xsd:complexType>
			</xsd:element>
			<xsd:element name="listOfModifiers">
				<xsd:complexType>
					<xsd:sequence>
						<xsd:element name="modifier" type="reaRMP_type" minOccurs="1" maxOccurs="unbounded"/>
					</xsd:sequence>
				</xsd:complexType>
			</xsd:element>
			<xsd:element name="listOfProducts">
				<xsd:complexType>
					<xsd:sequence>
						<xsd:element name="product" type="reaRMP_type" minOccurs="1" maxOccurs="unbounded"/>
					</xsd:sequence>
				</xsd:complexType>
			</xsd:element>
			<xsd:element name="listOfSubstituentTransfers">
				<xsd:complexType>
					<xsd:sequence>
						<xsd:element name="substituentTransfer" type="substituentTransfer_type" minOccurs="1" maxOccurs="unbounded"/>
					</xsd:sequence>
				</xsd:complexType>
			</xsd:element>
		</xsd:sequence>
	</xsd:complexType>

<!--    base type for  end by jk-->
	<xsd:complexType name="listOfFunctionDefinitions_type">
		<xsd:element name="functionDefinition" type="functionDefinition_type" minOccurs="0"/>
	</xsd:complexType>
	
	<xsd:complexType name="listOfUnitDefinitions_type">
		<xsd:element name="unitDefinition" type="functionDefinition_type" minOccurs="0"/>
		<xsd:complexType name="unitDefinition_type">
			<xsd:attribute name="id" type="DBId"/>
			<xsd:element name="listOfUnits">
				<xsd:complexType name="listOfUnits_type">
					<xsd:element name="unit" type="unit_type" minOccurs="0"/>
				</xsd:complexType>
			</xsd:element>
		</xsd:complexType>
	</xsd:complexType>
	
	<xsd:complexType name="listOfRules_type">
		<xsd:sequence>
			<xsd:element name="assignmentRule" type="rule_type_1" minOccurs="0"/>
			<xsd:element name="rateRule" type="rule_type_1" minOccurs="0"/>
			<xsd:element name="algebraicRule" type="rule_type_2"/ minOccurs="0"/>
		</xsd:sequence>
	</xsd:complexType>
	
<<<<<<< HEAD
=======
	<xsd:complexType name="listOfGlobalParameters_type">
		<xsd:element name="globalParameter" type="globalParameter_type" minOccurs="0"/>
	</xsd:complexType>

	<!-- the whole definition of Species -->
	<xsd:complexType name="listOfReferencedReactionsType">
		<xsd:sequence>
			<xsd:element name="referencedReaction" type="DBId" minOccurs="0" maxOccurs="unbounded">
				<xsd:complexType>
					<xsd:attribute name="speciesType" use="required">
						<xsd:simpleType>
							<xsd:restriction base="stringtype">
								<xsd:enumeration value="reactant"/>
								<xsd:enumeration value="modifier"/>
								<xsd:enumeration value="product"/>
							</xsd:restriction>
						</xsd:simpleType>
					</xsd:attribute>
				</xsd:complexType>
			</xsd:element>
		</xsd:sequence>
	</xsd:complexType>

	<xsd:complexType name="listOfChainsType">
		<xsd:sequence>
			<xsd:element name="chain" minOccurs="1" maxOccurs="1">
				<xsd:complexType>
					<xsd:sequence>
						<xsd:element name="listOfParts" minOccurs="1" maxOccurs="1">
							<xsd:complexType>
								<xsd:element name="part" minOccurs="1" maxOccurs="unbounded">
									<xsd:complexType>
										<xsd:sequence>
										<xsd:element name="partReference" type="DBId">
										<xsd:element name="partLabel" type="stringtype">
										<xsd:element name="partType" type="partType">

											kyy


		<xsd:sequence>
>>>>>>> 61fb0cad
</xsd:schema>
<|MERGE_RESOLUTION|>--- conflicted
+++ resolved
@@ -1,344 +1,344 @@
-<xml version="1.0" encoding="ISO-8859-1" ?>
-	<xsd:schema xmlns:xsd="http://www.w3.org/2001/XMLSchema">
-		<xsd:import namespace="http://www.w3.org/1998/Math/MathML" 
-			schemaLocation="http://www.w3.org/Math/XMLSchema/mathml2/mathml2.xsd"/>
-		
-		<!-- Simple Type define start -->
-		<xsd:simpleType name="DBId">
-			<xsd:restriction base="xsd:string"/>
-		</xsd:simpleType>
-		
-		<xsd:simpleType name="booleantype">
-			<xsd:restriction base="xsd:boolean"/>
-		</xsd:simpleType>
-		
-		<!-- Int Type (wangzhen) -->
-		<xsd:simpleType name="inttype">
-			<xsd:restriction base="xsd:int"/>
-		</xsd:simpleType>
-		
-		<xsd:simpleType name="doubletype">
-			<xsd:restriction base="xsd:double"/>
-		</xsd:simpleType>
-		
-		<xsd:simpleType name="Int_ZOO">
-			<xsd:restriction base="xsd:decimal">
-				<xsd:enumeration value="0"/>
-				<xsd:enumeration value="1"/>
-			</xsd:restriction>
-		</xsd:simpleType>
-		
-		<xsd:simpleType name="stringtype">
-			<xsd:restriction base="xsd:string"/>
-		</xsd:simpleType>
-		<!-- Simple Type define end -->
-		
-		<!-- basic complex type for part/biobrick define start -->
-		<xsd:complexType name="interfacetype">
+<xml version="1.0" encoding="ISO-8859-1" ?>
+	<xsd:schema xmlns:xsd="http://www.w3.org/2001/XMLSchema">
+		<xsd:import namespace="http://www.w3.org/1998/Math/MathML" 
+			schemaLocation="http://www.w3.org/Math/XMLSchema/mathml2/mathml2.xsd"/>
+		
+		<!-- Simple Type define start -->
+		<xsd:simpleType name="DBId">
+			<xsd:restriction base="xsd:string"/>
+		</xsd:simpleType>
+		
+		<xsd:simpleType name="booleantype">
+			<xsd:restriction base="xsd:boolean"/>
+		</xsd:simpleType>
+		
+		<!-- Int Type (wangzhen) -->
+		<xsd:simpleType name="inttype">
+			<xsd:restriction base="xsd:int"/>
+		</xsd:simpleType>
+		
+		<xsd:simpleType name="doubletype">
+			<xsd:restriction base="xsd:double"/>
+		</xsd:simpleType>
+		
+		<xsd:simpleType name="Int_ZOO">
+			<xsd:restriction base="xsd:decimal">
+				<xsd:enumeration value="0"/>
+				<xsd:enumeration value="1"/>
+			</xsd:restriction>
+		</xsd:simpleType>
+		
+		<xsd:simpleType name="stringtype">
+			<xsd:restriction base="xsd:string"/>
+		</xsd:simpleType>
+		<!-- Simple Type define end -->
+		
+		<!-- basic complex type for part/biobrick define start -->
+		<xsd:complexType name="interfacetype">
+			<xsd:sequence>
+				<xsd:element name="url" type="stringtype" minOccurs="0" maxOccurs="1"/>
+				<xsd:element name="shortDesc" type="stringtype" minOccurs="0" maxOccurs="1"/>
+			</xsd:sequence>
+		</xsd:complexType>
+		
+		<xsd:complexType name="conditionalParameter_type_1">
+			<xsd:attribute name="id" use="required">
+				<xsd:simpleType>
+					<xsd:restriction base="DBId">
+						<xsd:enumeration value="forwardPromoterEfficiency"/>
+						<xsd:enumeration value="reversePromoterEfficiency"/>
+						<xsd:enumeration value="forwardRbsEfficiency"/>
+						<xsd:enumeration value="reverseRbsEfficiency"/>
+						<xsd:enumeration value="forwardTerminatorEfficiency"/>
+						<xsd:enumeration value="reverseTerminatorEfficiency"/>
+					</xsd:restriction>
+				</xsd:simpleType>
+			</xsd:attribute> 
+			<xsd:attribute name="name" type="stringtype"/>
+			<xsd:attribute name="units" type="DBId"/>
+			<xsd:attribute name="commonValue" type="doubletype"/>
+			<xsd:sequence>
+				<xsd:element name="parameterValue" type="doubletype" minOccurs="0" maxOccurs="1">
+					<xsd:complexType>
+						<xsd:attribute name="compartment" type="DBId"/>
+					</xsd:complexType>
+				</xsd:element>
+			</xsd:sequence>
+		</xsd:complexType>
+		
+		<xsd:complexType name="conditionalParameter_type_2">
+			<xsd:attribute name="id" use="required">
+				<xsd:simpleType>
+					<xsd:restriction base="DBId">
+						<xsd:enumeration value="forwardStartCodonEfficiency"/>
+						<xsd:enumeration value="reverseStartCodonEfficiency"/>
+						<xsd:enumeration value="forwardStopCodonEfficiency"/>
+						<xsd:enumeration value="reverseStopCodonEfficiency"/>
+					</xsd:restriction>
+				</xsd:simpleType>
+			</xsd:attribute> 
+			<xsd:attribute name="name" type="stringtype"/>
+			<xsd:attribute name="units" type="DBId"/>
+			<xsd:attribute name="commonValue" type="Int_ZOO"/>
+			<xsd:sequence>
+				<xsd:element name="parameterValue" type="Int_ZOO" minOccurs="0" maxOccurs="1">
+					<xsd:complexType>
+						<xsd:attribute name="compartment" type="DBId"/>
+					</xsd:complexType>
+				</xsd:element>
+			</xsd:sequence>
+		</xsd:complexType>
+		
+		<xsd:complexType name="conditionalParameterType">
+			<xsd:union>
+				<xsd:complexType>
+					<xsd:restriction base="conditionalParameter_type_1" />
+				</xsd:complexType>
+				<xsd:complexType>
+					<xsd:restriction base="conditionalParameter_type_2" />
+				</xsd:complexType>
+			</xsd:union>
+		</xsd:complexType>
+		
+		<xsd:complexType name="listOfConditionalParametersType">
+			<xsd:sequence>
+				<xsd:element name="conditionalParameter" type="conditionalParameterType"
+					minOccurs="0"
+					maxOccurs="unbounded"/>
+			</xsd:sequence>
+		</xsd:complexType>
+
+		<xsd:simpleType name="partType_type">
+			<xsd:restriction base="stringtype">
+				<xsd:enumeration value="ForwardDNA"/>
+				<xsd:enumeration value="ReverseDNA"/>
+				<xsd:enumeration value="ForwardRNA"/>
+				<xsd:enumeration value="ReverseRNA"/>
+				<xsd:enumeration value="ForwardProtein"/>
+				<xsd:enumeration value="ReverseProtein"/>
+				<xsd:enumeration value="Compound"/>
+				<xsd:enumeration value="Compartment"/>
+				<xsd:enumeration value=""/>
+			</xsd:restriction>
+		</xsd:simpleType>
+		
+		<xsd:complexType name="listOfReferencedSpeciesType">
 			<xsd:sequence>
-				<xsd:element name="url" type="stringtype" minOccurs="0" maxOccurs="1"/>
-				<xsd:element name="shortDesc" type="stringtype" minOccurs="0" maxOccurs="1"/>
+				<xsd:element name="referencedSpecies" type="DBId" minOccurs="0" maxOccurs="unbounded">
+					<xsd:complexType>
+						<xsd:attribute name="partType" type="partType_type" use="required"/>
+					</xsd:complexType>
+				</xsd:element>
 			</xsd:sequence>
-		</xsd:complexType>
-		
-		<xsd:complexType name="conditionalParameter_type_1">
-			<xsd:attribute name="id" use="required">
-				<xsd:simpleType>
-					<xsd:restriction base="DBId">
-						<xsd:enumeration value="forwardPromoterEfficiency"/>
-						<xsd:enumeration value="reversePromoterEfficiency"/>
-						<xsd:enumeration value="forwardRbsEfficiency"/>
-						<xsd:enumeration value="reverseRbsEfficiency"/>
-						<xsd:enumeration value="forwardTerminatorEfficiency"/>
-						<xsd:enumeration value="reverseTerminatorEfficiency"/>
-					</xsd:restriction>
-				</xsd:simpleType>
-			</xsd:attribute> 
-			<xsd:attribute name="name" type="stringtype"/>
-			<xsd:attribute name="units" type="DBId"/>
-			<xsd:attribute name="commonValue" type="doubletype"/>
-			<xsd:sequence>
-				<xsd:element name="parameterValue" type="doubletype" minOccurs="0" maxOccurs="1">
-					<xsd:complexType>
-						<xsd:attribute name="compartment" type="DBId"/>
-					</xsd:complexType>
-				</xsd:element>
-			</xsd:sequence>
-		</xsd:complexType>
-		
-		<xsd:complexType name="conditionalParameter_type_2">
-			<xsd:attribute name="id" use="required">
-				<xsd:simpleType>
-					<xsd:restriction base="DBId">
-						<xsd:enumeration value="forwardStartCodonEfficiency"/>
-						<xsd:enumeration value="reverseStartCodonEfficiency"/>
-						<xsd:enumeration value="forwardStopCodonEfficiency"/>
-						<xsd:enumeration value="reverseStopCodonEfficiency"/>
-					</xsd:restriction>
-				</xsd:simpleType>
-			</xsd:attribute> 
-			<xsd:attribute name="name" type="stringtype"/>
-			<xsd:attribute name="units" type="DBId"/>
-			<xsd:attribute name="commonValue" type="Int_ZOO"/>
-			<xsd:sequence>
-				<xsd:element name="parameterValue" type="Int_ZOO" minOccurs="0" maxOccurs="1">
-					<xsd:complexType>
-						<xsd:attribute name="compartment" type="DBId"/>
-					</xsd:complexType>
-				</xsd:element>
-			</xsd:sequence>
-		</xsd:complexType>
-		
-		<xsd:complexType name="conditionalParameterType">
-			<xsd:union>
-				<xsd:complexType>
-					<xsd:restriction base="conditionalParameter_type_1" />
-				</xsd:complexType>
-				<xsd:complexType>
-					<xsd:restriction base="conditionalParameter_type_2" />
-				</xsd:complexType>
-			</xsd:union>
-		</xsd:complexType>
-		
-		<xsd:complexType name="listOfConditionalParametersType">
-			<xsd:sequence>
-				<xsd:element name="conditionalParameter" type="conditionalParameterType"
-					minOccurs="0"
-					maxOccurs="unbounded"/>
-			</xsd:sequence>
-		</xsd:complexType>
-
-		<xsd:simpleType name="partType_type">
-			<xsd:restriction base="stringtype">
-				<xsd:enumeration value="ForwardDNA"/>
-				<xsd:enumeration value="ReverseDNA"/>
-				<xsd:enumeration value="ForwardRNA"/>
-				<xsd:enumeration value="ReverseRNA"/>
-				<xsd:enumeration value="ForwardProtein"/>
-				<xsd:enumeration value="ReverseProtein"/>
-				<xsd:enumeration value="Compound"/>
-				<xsd:enumeration value="Compartment"/>
-				<xsd:enumeration value=""/>
-			</xsd:restriction>
-		</xsd:simpleType>
-		
-		<xsd:complexType name="listOfReferencedSpeciesType">
-			<xsd:sequence>
-				<xsd:element name="referencedSpecies" type="DBId" minOccurs="0" maxOccurs="unbounded">
-					<xsd:complexType>
-						<xsd:attribute name="partType" type="partType_type" use="required"/>
-					</xsd:complexType>
-				</xsd:element>
-			</xsd:sequence>
-		</xsd:complexType>
-		
-		<xsd:complexType name="biobricktype">
-			<xsd:attribute name="id" type="DBId" use="required"/>
-			<xsd:attribute name="name" type="stringtype"/>
-			<xsd:attribute name="originalConformation" type="DBId"/>
-			<xsd:sequence>
-				<xsd:element name="interface" type="interfacetype"/>
-				<xsd:element name="listOfConditionalParameters"
-					type="listOfConditionalParametersType" minOccurs="0"/>
-				<xsd:element name="listOfReferencedSpecies" type="listOfReferencedSpeciesType"/>
-			</xsd:sequence>
-		</xsd:complexType>
-		
-		
-		
-		<!-- basic complex type for part/plasmidBackbone define start -->
-		<xsd:complexType name="plasmidBackboneType">
-			<xsd:attribute name="id" type="DBId" use="required"/>
-			<xsd:attribute name="name" type="stringtype"/>
-			<xsd:attribute name="originalConformation" type="DBId"/>
-			<xsd:sequence>
-				<xsd:element name="interface" type="interfacetype"/>
-				<xsd:element name="listOfConditionalParameters" minOccurs="0"/>
-				<xsd:element name="listOfReferencedSpecies" type="listOfReferencedSpeciesType"/>
-			</xsd:sequence>
-		</xsd:complexType>
-		
-		<xsd:complexType name="compoundType">
-			<xsd:attribute name="id" type="DBId" use="required"/>
-			<xsd:attribute name="name" type="stringtype"/>
-			<xsd:attribute name="originalConformation" type="DBId"/>
-			<xsd:sequence>
-				<xsd:element name="interface" type="interfacetype"/>
-				<xsd:element name="listOfConditionalParameters" minOccurs="0"/>
-				<xsd:element name="listOfReferencedSpecies" type="listOfReferencedSpeciesType"/>
-			</xsd:sequence>
-		</xsd:complexType>
-		
-		<xsd:complexType name="compartmentType">
-			<xsd:attribute name="id" type="DBId" use="required"/>
-			<xsd:attribute name="name" type="stringtype"/>
-			<xsd:attribute name="originalConformation" type="DBId"/>
-			<xsd:sequence>
-				<xsd:element name="interface" type="interfacetype"/>
-				<xsd:element name="listOfConditionalParameters" minOccurs="0"/>
-				<xsd:element name="listOfReferencedSpecies" type="listOfReferencedSpeciesType"/>
-			</xsd:sequence>
-		</xsd:complexType>
-		
-		<xsd:complexType name="substituentType">
-			<xsd:attribute name="id" use="required">
-				<xsd:simpleType>
-					<xsd:restriction base="DBId">
-						<xsd:enumeration value="ANY"/>
-						<xsd:enumeration value="ANYUB"/>
-						<xsd:enumeration value="NZ"/>
-						<xsd:enumeration value="NZUB"/>
-						<xsd:enumeration value="ONE"/>
-						<xsd:enumeration value="ONEUB"/>
-					</xsd:restriction>
-				</xsd:simpleType>
-			</xsd:attribute>
-			<xsd:attribute name="name" type="stringtype"/>
-			<xsd:attribute name="originalConformation" type="DBId"/>
-			<xsd:sequence>
-				<xsd:element name="interface" type="interfacetype"/>
-				<xsd:element name="listOfConditionalParameters" minOccurs="0"/>
-				<xsd:element name="listOfReferencedSpecies" type="listOfReferencedSpeciesType"/>
-			</xsd:sequence>
-		</xsd:complexType>
-		
-		<xsd:complexType name="Part_type">
-			<xsd:choice>
-				<xsd:element name="biobrick" type="biobricktype"/>
-				<xsd:element name="plasmidBackbone" type="plasmidBackboneType"/>
-				<xsd:element name="compartment" type="plasmidBackboneType"/>
-			</xsd:choice>
-		</xsd:complexType>
-		
-<!--    base type for rules-->
-
-<!-- basic complex type for Compartment define start (wangzhen) -->
-
-<xsd:complexType name="Compartment_type">
-	<xsd:attribute name="id" type="DBId" use="required"/>
-	<xsd:attribute name="name" type="stringtype"/>
-	<xsd:attribute name="originalConformation" type="DBId"/>
-	<xsd:sequence>
-		<xsd:element name="interface" type="interfacetype"/>
-		<xsd:element name="listOfInnerCompartmentPermitted" type="listOfInnerCompartmentPermitted"/>
-	</xsd:sequence>
-</xsd:complexType>
-
-<xsd:complexType name="listOfConditionalParameters_Type">
-	<xsd:element name="conditionalParameter" type="conditionalParameter_Type"
-		minOccurs="0"
-		maxOccurs="unbounded"/>
-</xsd:complexType>
-
-<xsd:complexType name="listOfInnerCompartmentPermitted_type">
-	<xsd:element name="compartmentReference" type="DBId" minOccurs="0" maxOccurs="unbounded"/>
-</xsd:complexType>
-
-<!-- basic complex type for functionDefinition define start (wangzhen) -->
-
-<xsd:complexType name="rule_type_1">
-	<xsd:attribute name="variable" type="DBId" use="required"/>
-	<xsd:sequence>
-		<xsd:any minOccurs="1" maxOccurs="1"/>
-	</xsd:sequence>
-</xsd:complexType>
-
-<xsd:complexType name="rule_type_2">
-	<xsd:sequence>
-		<xsd:any minOccurs="1" maxOccurs="1"/>
-	</xsd:sequence>
-</xsd:complexType>
-
-<xsd:complexType name="functionDefinition_type">
-	<xsd:attribute name="id" type="DBId" use="required"/>
-	<xsd:sequence>
-		<xsd:any minOccurs="1" maxOccurs="1"/>
-	</xsd:sequence>
-</xsd:complexType>
-
-<xsd:complexType name="unit_type">
-	<xsd:attribute name="kind" type="DBId" use="required"/>
-	<xsd:attribute name="exponent" type="inttype"/>
-	<xsd:attribute name="scale" type="inttype"/>
-	<xsd:attribute name="multiplier" type="doubletype"/>
-</xsd:complexType>
-
-<xsd:complexType name="globalParameter_type">
-	<xsd:sequence>
-		<xsd:element name="id" type="DBId" use="required"/>
-		<xsd:element name="name" type="stringtype"/>
-		<xsd:element name="units" type="DBId"/>
-		<xsd:element name="value" type="doubletype" use="required"/>
-		<xsd:element name="constant" type="booleantype"/>
-	</xsd:sequence>
-</xsd:complexType>
-
-<!-- basic complex type for rule define start (wangzhen) -->
-
-<!--    base type for reaction by jk -->
-	<xsd:complexType name="reaRMP_type">
-		<xsd:sequence>
-			<xsd:element name="speciesReference" type="DBId"/>
-			<xsd:element name="speciesLable" type="stringtype"/>
-			<xsd:element name="speciesLable" type="stringtype">
-				<xsd:complexType>
-					<xsd:attribute name="itself" type="stringtype"/>
-				</xsd:complexType>
-			</xsd:element>
+		</xsd:complexType>
+		
+		<xsd:complexType name="biobricktype">
+			<xsd:attribute name="id" type="DBId" use="required"/>
+			<xsd:attribute name="name" type="stringtype"/>
+			<xsd:attribute name="originalConformation" type="DBId"/>
+			<xsd:sequence>
+				<xsd:element name="interface" type="interfacetype"/>
+				<xsd:element name="listOfConditionalParameters"
+					type="listOfConditionalParametersType" minOccurs="0"/>
+				<xsd:element name="listOfReferencedSpecies" type="listOfReferencedSpeciesType"/>
+			</xsd:sequence>
+		</xsd:complexType>
+		
+		
+		
+		<!-- basic complex type for part/plasmidBackbone define start -->
+		<xsd:complexType name="plasmidBackboneType">
+			<xsd:attribute name="id" type="DBId" use="required"/>
+			<xsd:attribute name="name" type="stringtype"/>
+			<xsd:attribute name="originalConformation" type="DBId"/>
+			<xsd:sequence>
+				<xsd:element name="interface" type="interfacetype"/>
+				<xsd:element name="listOfConditionalParameters" minOccurs="0"/>
+				<xsd:element name="listOfReferencedSpecies" type="listOfReferencedSpeciesType"/>
+			</xsd:sequence>
+		</xsd:complexType>
+		
+		<xsd:complexType name="compoundType">
+			<xsd:attribute name="id" type="DBId" use="required"/>
+			<xsd:attribute name="name" type="stringtype"/>
+			<xsd:attribute name="originalConformation" type="DBId"/>
+			<xsd:sequence>
+				<xsd:element name="interface" type="interfacetype"/>
+				<xsd:element name="listOfConditionalParameters" minOccurs="0"/>
+				<xsd:element name="listOfReferencedSpecies" type="listOfReferencedSpeciesType"/>
+			</xsd:sequence>
+		</xsd:complexType>
+		
+		<xsd:complexType name="compartmentType">
+			<xsd:attribute name="id" type="DBId" use="required"/>
+			<xsd:attribute name="name" type="stringtype"/>
+			<xsd:attribute name="originalConformation" type="DBId"/>
+			<xsd:sequence>
+				<xsd:element name="interface" type="interfacetype"/>
+				<xsd:element name="listOfConditionalParameters" minOccurs="0"/>
+				<xsd:element name="listOfReferencedSpecies" type="listOfReferencedSpeciesType"/>
+			</xsd:sequence>
+		</xsd:complexType>
+		
+		<xsd:complexType name="substituentType">
+			<xsd:attribute name="id" use="required">
+				<xsd:simpleType>
+					<xsd:restriction base="DBId">
+						<xsd:enumeration value="ANY"/>
+						<xsd:enumeration value="ANYUB"/>
+						<xsd:enumeration value="NZ"/>
+						<xsd:enumeration value="NZUB"/>
+						<xsd:enumeration value="ONE"/>
+						<xsd:enumeration value="ONEUB"/>
+					</xsd:restriction>
+				</xsd:simpleType>
+			</xsd:attribute>
+			<xsd:attribute name="name" type="stringtype"/>
+			<xsd:attribute name="originalConformation" type="DBId"/>
+			<xsd:sequence>
+				<xsd:element name="interface" type="interfacetype"/>
+				<xsd:element name="listOfConditionalParameters" minOccurs="0"/>
+				<xsd:element name="listOfReferencedSpecies" type="listOfReferencedSpeciesType"/>
+			</xsd:sequence>
+		</xsd:complexType>
+		
+		<xsd:complexType name="Part_type">
+			<xsd:choice>
+				<xsd:element name="biobrick" type="biobricktype"/>
+				<xsd:element name="plasmidBackbone" type="plasmidBackboneType"/>
+				<xsd:element name="compartment" type="plasmidBackboneType"/>
+			</xsd:choice>
+		</xsd:complexType>
+		
+<!--    base type for rules-->
+
+<!-- basic complex type for Compartment define start (wangzhen) -->
+
+<xsd:complexType name="Compartment_type">
+	<xsd:attribute name="id" type="DBId" use="required"/>
+	<xsd:attribute name="name" type="stringtype"/>
+	<xsd:attribute name="originalConformation" type="DBId"/>
+	<xsd:sequence>
+		<xsd:element name="interface" type="interfacetype"/>
+		<xsd:element name="listOfInnerCompartmentPermitted" type="listOfInnerCompartmentPermitted"/>
+	</xsd:sequence>
+</xsd:complexType>
+
+<xsd:complexType name="listOfConditionalParameters_Type">
+	<xsd:element name="conditionalParameter" type="conditionalParameter_Type"
+		minOccurs="0"
+		maxOccurs="unbounded"/>
+</xsd:complexType>
+
+<xsd:complexType name="listOfInnerCompartmentPermitted_type">
+	<xsd:element name="compartmentReference" type="DBId" minOccurs="0" maxOccurs="unbounded"/>
+</xsd:complexType>
+
+<!-- basic complex type for functionDefinition define start (wangzhen) -->
+
+<xsd:complexType name="rule_type_1">
+	<xsd:attribute name="variable" type="DBId" use="required"/>
+	<xsd:sequence>
+		<xsd:any minOccurs="1" maxOccurs="1"/>
+	</xsd:sequence>
+</xsd:complexType>
+
+<xsd:complexType name="rule_type_2">
+	<xsd:sequence>
+		<xsd:any minOccurs="1" maxOccurs="1"/>
+	</xsd:sequence>
+</xsd:complexType>
+
+<xsd:complexType name="functionDefinition_type">
+	<xsd:attribute name="id" type="DBId" use="required"/>
+	<xsd:sequence>
+		<xsd:any minOccurs="1" maxOccurs="1"/>
+	</xsd:sequence>
+</xsd:complexType>
+
+<xsd:complexType name="unit_type">
+	<xsd:attribute name="kind" type="DBId" use="required"/>
+	<xsd:attribute name="exponent" type="inttype"/>
+	<xsd:attribute name="scale" type="inttype"/>
+	<xsd:attribute name="multiplier" type="doubletype"/>
+</xsd:complexType>
+
+<xsd:complexType name="globalParameter_type">
+	<xsd:sequence>
+		<xsd:element name="id" type="DBId" use="required"/>
+		<xsd:element name="name" type="stringtype"/>
+		<xsd:element name="units" type="DBId"/>
+		<xsd:element name="value" type="doubletype" use="required"/>
+		<xsd:element name="constant" type="booleantype"/>
+	</xsd:sequence>
+</xsd:complexType>
+
+<!-- basic complex type for rule define start (wangzhen) -->
+
+<!--    base type for reaction by jk -->
+	<xsd:complexType name="reaRMP_type">
+		<xsd:sequence>
+			<xsd:element name="speciesReference" type="DBId"/>
+			<xsd:element name="speciesLable" type="stringtype"/>
+			<xsd:element name="speciesLable" type="stringtype">
+				<xsd:complexType>
+					<xsd:attribute name="itself" type="stringtype"/>
+				</xsd:complexType>
+			</xsd:element>
+		</xsd:sequence>
+	</xsd:complexType>
+	
+	<xsd:complexType name="compartment_type">
+		<xsd:sequence>
+			<xsd:element name="compartmentReference" type="DBId"/>
+			<xsd:element name="currentCompartmentLabel" type="stringtype"/>
+			<xsd:element name="parentCompartmentLabel" type="stringtype"/>
+		</xsd:sequence>
+	</xsd:complexType>
+	
+	<xsd:complexType name="substituentTransfer_type">
+		<xsd:sequence>
+			<xsd:element name="from">
+				<xsd:complexType>
+					<xsd:attribute name="speciesLabel" type="stringtype"/>
+				</xsd:complexType>
+			</xsd:element>
+			<xsd:element name="to">
+				<xsd:complexType>
+					<xsd:attribute name="speciesLabel" type="stringtype"/>
+				</xsd:complexType>
+			</xsd:element>
+		</xsd:sequence>
+	</xsd:complexType>
+
+	<xsd:complexType name="listOfGlobalParameters_type">
+		<xsd:sequence>
+			<xsd:element name="globalParameter" type="globalParameter_type" minOccurs="0"/>
+		</xsd:sequence>
+	</xsd:complexType>
+
+	<xsd:complexType name="localParameter_type">
+		<xsd:sequence>
+			<xsd:element name="id" type="stringtype"/>
+			<xsd:element name="name" type="stringtype"/>
+			<xsd:element name="value" type="doubletype"/>
+			<xsd:element name="units" type="DBId"/>
+			<xsd:element name="constant" type="booleantype"/>
 		</xsd:sequence>
 	</xsd:complexType>
-	
-	<xsd:complexType name="compartment_type">
-		<xsd:sequence>
-			<xsd:element name="compartmentReference" type="DBId"/>
-			<xsd:element name="currentCompartmentLabel" type="stringtype"/>
-			<xsd:element name="parentCompartmentLabel" type="stringtype"/>
-		</xsd:sequence>
-	</xsd:complexType>
-	
-	<xsd:complexType name="substituentTransfer_type">
-		<xsd:sequence>
-			<xsd:element name="from">
-				<xsd:complexType>
-					<xsd:attribute name="speciesLabel" type="stringtype"/>
-				</xsd:complexType>
-			</xsd:element>
-			<xsd:element name="to">
-				<xsd:complexType>
-					<xsd:attribute name="speciesLabel" type="stringtype"/>
-				</xsd:complexType>
-			</xsd:element>
-		</xsd:sequence>
-	</xsd:complexType>
-
-	<xsd:complexType name="listOfGlobalParameters_type">
-		<xsd:sequence>
-			<xsd:element name="globalParameter" type="globalParameter_type" minOccurs="0"/>
-		</xsd:sequence>
-	</xsd:complexType>
-
-	<xsd:complexType name="localParameter_type">
-		<xsd:sequence>
-			<xsd:element name="id" type="stringtype"/>
-			<xsd:element name="name" type="stringtype"/>
-			<xsd:element name="value" type="doubletype"/>
-			<xsd:element name="units" type="DBId"/>
-			<xsd:element name="constant" type="booleantype"/>
-		</xsd:sequence>
-	</xsd:complexType>
 
 	<xsd:complexType name="referencedParameters_type">
 		<xsd:sequence>
-			<xsd:element name="id" type="stringtype"/>
+			<xsd:element name="id" type="stringtype"/>
 			<xsd:element name="extRefSource"> 
 				<xsd:complexType>
 					<xsd:attribute name="speciesLabel" type="stringtype"/>
 					<xsd:attribute name="partLabel" type="stringtype"/>
 				</xsd:complexType>
 			</xsd:element>
-			<xsd:element name="value" type="doubletype"/>
-			<xsd:element name="units" type="DBId"/>
-			<xsd:element name="constant" type="booleantype"/>
+			<xsd:element name="value" type="doubletype"/>
+			<xsd:element name="units" type="DBId"/>
+			<xsd:element name="constant" type="booleantype"/>
 		</xsd:sequence>
 	</xsd:complexType>
 
@@ -351,13 +351,13 @@
 					</xs:sequence>
 				</xsd:complexType>
 			</xsd:element>
-			<xsd:element name="formula" type="stringtype"/>
+			<xsd:element name="formula" type="stringtype"/>
 		</xsd:sequence>
 	</xsd:complexType>
 
 	<xsd:complexType name="kineticLaw_type">
 		<xsd:sequence>
-			<xsd:any minOccurs="0" maxOccurs="1"/>
+			<xsd:any minOccurs="0" maxOccurs="1"/>
 			<xsd:element name="listOfLocalParameters">
 				<xsd:complexType>
 					<xsd:sequence>
@@ -422,73 +422,70 @@
 		</xsd:sequence>
 	</xsd:complexType>
 
-<!--    base type for  end by jk-->
-	<xsd:complexType name="listOfFunctionDefinitions_type">
-		<xsd:element name="functionDefinition" type="functionDefinition_type" minOccurs="0"/>
-	</xsd:complexType>
-	
-	<xsd:complexType name="listOfUnitDefinitions_type">
-		<xsd:element name="unitDefinition" type="functionDefinition_type" minOccurs="0"/>
-		<xsd:complexType name="unitDefinition_type">
-			<xsd:attribute name="id" type="DBId"/>
-			<xsd:element name="listOfUnits">
-				<xsd:complexType name="listOfUnits_type">
-					<xsd:element name="unit" type="unit_type" minOccurs="0"/>
-				</xsd:complexType>
-			</xsd:element>
-		</xsd:complexType>
-	</xsd:complexType>
-	
-	<xsd:complexType name="listOfRules_type">
-		<xsd:sequence>
-			<xsd:element name="assignmentRule" type="rule_type_1" minOccurs="0"/>
-			<xsd:element name="rateRule" type="rule_type_1" minOccurs="0"/>
-			<xsd:element name="algebraicRule" type="rule_type_2"/ minOccurs="0"/>
-		</xsd:sequence>
-	</xsd:complexType>
-	
-<<<<<<< HEAD
-=======
-	<xsd:complexType name="listOfGlobalParameters_type">
-		<xsd:element name="globalParameter" type="globalParameter_type" minOccurs="0"/>
-	</xsd:complexType>
-
-	<!-- the whole definition of Species -->
-	<xsd:complexType name="listOfReferencedReactionsType">
-		<xsd:sequence>
-			<xsd:element name="referencedReaction" type="DBId" minOccurs="0" maxOccurs="unbounded">
-				<xsd:complexType>
-					<xsd:attribute name="speciesType" use="required">
-						<xsd:simpleType>
-							<xsd:restriction base="stringtype">
-								<xsd:enumeration value="reactant"/>
-								<xsd:enumeration value="modifier"/>
-								<xsd:enumeration value="product"/>
-							</xsd:restriction>
-						</xsd:simpleType>
-					</xsd:attribute>
-				</xsd:complexType>
-			</xsd:element>
-		</xsd:sequence>
-	</xsd:complexType>
-
-	<xsd:complexType name="listOfChainsType">
-		<xsd:sequence>
-			<xsd:element name="chain" minOccurs="1" maxOccurs="1">
-				<xsd:complexType>
-					<xsd:sequence>
-						<xsd:element name="listOfParts" minOccurs="1" maxOccurs="1">
-							<xsd:complexType>
-								<xsd:element name="part" minOccurs="1" maxOccurs="unbounded">
-									<xsd:complexType>
-										<xsd:sequence>
-										<xsd:element name="partReference" type="DBId">
-										<xsd:element name="partLabel" type="stringtype">
-										<xsd:element name="partType" type="partType">
-
-											kyy
-
-
-		<xsd:sequence>
->>>>>>> 61fb0cad
-</xsd:schema>
+<!--    base type for  end by jk-->
+	<xsd:complexType name="listOfFunctionDefinitions_type">
+		<xsd:element name="functionDefinition" type="functionDefinition_type" minOccurs="0"/>
+	</xsd:complexType>
+	
+	<xsd:complexType name="listOfUnitDefinitions_type">
+		<xsd:element name="unitDefinition" type="functionDefinition_type" minOccurs="0"/>
+		<xsd:complexType name="unitDefinition_type">
+			<xsd:attribute name="id" type="DBId"/>
+			<xsd:element name="listOfUnits">
+				<xsd:complexType name="listOfUnits_type">
+					<xsd:element name="unit" type="unit_type" minOccurs="0"/>
+				</xsd:complexType>
+			</xsd:element>
+		</xsd:complexType>
+	</xsd:complexType>
+	
+	<xsd:complexType name="listOfRules_type">
+		<xsd:sequence>
+			<xsd:element name="assignmentRule" type="rule_type_1" minOccurs="0"/>
+			<xsd:element name="rateRule" type="rule_type_1" minOccurs="0"/>
+			<xsd:element name="algebraicRule" type="rule_type_2"/ minOccurs="0"/>
+		</xsd:sequence>
+	</xsd:complexType>
+	
+	<xsd:complexType name="listOfGlobalParameters_type">
+		<xsd:element name="globalParameter" type="globalParameter_type" minOccurs="0"/>
+	</xsd:complexType>
+
+	<!-- the whole definition of Species -->
+	<xsd:complexType name="listOfReferencedReactionsType">
+		<xsd:sequence>
+			<xsd:element name="referencedReaction" type="DBId" minOccurs="0" maxOccurs="unbounded">
+				<xsd:complexType>
+					<xsd:attribute name="speciesType" use="required">
+						<xsd:simpleType>
+							<xsd:restriction base="stringtype">
+								<xsd:enumeration value="reactant"/>
+								<xsd:enumeration value="modifier"/>
+								<xsd:enumeration value="product"/>
+							</xsd:restriction>
+						</xsd:simpleType>
+					</xsd:attribute>
+				</xsd:complexType>
+			</xsd:element>
+		</xsd:sequence>
+	</xsd:complexType>
+
+	<xsd:complexType name="listOfChainsType">
+		<xsd:sequence>
+			<xsd:element name="chain" minOccurs="1" maxOccurs="1">
+				<xsd:complexType>
+					<xsd:sequence>
+						<xsd:element name="listOfParts" minOccurs="1" maxOccurs="1">
+							<xsd:complexType>
+								<xsd:element name="part" minOccurs="1" maxOccurs="unbounded">
+									<xsd:complexType>
+										<xsd:sequence>
+										<xsd:element name="partReference" type="DBId">
+										<xsd:element name="partLabel" type="stringtype">
+										<xsd:element name="partType" type="partType">
+
+											kyy
+
+
+		<xsd:sequence>
+</xsd:schema>