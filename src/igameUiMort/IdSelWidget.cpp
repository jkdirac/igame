--- conflicted
+++ resolved
@@ -31,14 +31,6 @@
 	}
 
 	QStringList comList;
-<<<<<<< HEAD
-//    for (int i=0; i < res.size(); i++)
-//    {
-//        qDebug() <<"id " << i << " " << res[i].c_str();
-//        QString qstr(res[i].c_str());
-//        comList << qstr;
-//    }
-=======
 	for (int i=0; i < res.size(); i++)
 	{
 		qDebug() <<"id " << i << " " << res[i].c_str();
@@ -48,9 +40,6 @@
 	*/
 	/*cheat*/
 	QStringList comList;
-	comList << "abc" << "bcd" << "def";
->>>>>>> 06f07707
-
 	comList << "abc" << "def" << "hij";
 	setCompartments(comList);
 }
