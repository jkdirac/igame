--- conflicted
+++ resolved
@@ -16,15 +16,11 @@
 
 	private:
 		Ui::SceneViewWidget	ui;
-<<<<<<< HEAD
-		QStandardItemModel *model;
 		static SceneViewWidget* _single_instance;
 
 //        SceneTreeItem* m_tree;
 		QTreeWidgetItem* m_tree;
 		void copyScene(SceneTreeItem* root);
-=======
->>>>>>> 0b7c2e82
 };
 
 #endif