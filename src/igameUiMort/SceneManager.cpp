#include "SceneManager.h"
#include <QApplication>
#include <QDebug>
#include "SceneTreeItem.h"

SceneManager* SceneManager::_single_instance = NULL;

SceneManager::SceneManager()
	: m_view(NULL),
	m_rootscene(NULL),
	m_currentscene(NULL),
	m_browserItem(NULL),
	m_browserItemId(0)
{
<<<<<<< HEAD
	m_browserItemX = 200;
	m_browserItemY = 700;
=======
	m_browserItemX = -150;
	m_browserItemY = -250;

	m_rootItem = new SceneTreeItem(NULL, NULL);
>>>>>>> 0b7c2e82
}

void SceneManager::startShow()
{
	m_rootscene = new MScene(NULL, "Flask");

	if ( m_rootscene != NULL)
	{
		m_rootItem = m_rootscene->getTreeItem();
		m_rootscene->loadXml(":demoUiXml.ui.xml");

		qDebug() << "start to show!";
		setCurrentScene(m_rootscene);
	}
}

SceneManager* SceneManager::getSceneManger()
{
	if (_single_instance == NULL)
	{
		_single_instance = new SceneManager();
	}

	return _single_instance;
}

void SceneManager::setMainView(QGraphicsView* view)
{
	if (view != NULL)
		m_view = view;
}

void SceneManager::setCurrentScene(MScene* scene)
{
	if (scene == NULL)
		return;

	if (m_rootscene == NULL)
	{
		m_rootscene = scene;
	}

	if (m_view != NULL)
	{
		m_currentscene = scene;
		m_currentscene->showTreeWidget(m_rootItem);
		m_view->setScene(m_currentscene);
	}
}

void SceneManager::browserItem(MItem* item)
{
	if (item == NULL)
	{
		return;
	}

	//check position
	//if m_browserItem was not in init region, confirmed inserted in the scene
	//else delete the m_browserItem 
	if (m_browserItem 
			&& (m_browserItem->x() == m_browserItemX)
			&& (m_browserItem->y() == m_browserItemY))
	{
		m_currentscene->deletItemEx(m_browserItemId);
//        delete m_browserItem;
	}

	m_browserItem = item;
	m_browserItem->setX(m_browserItemX);
	m_browserItem->setY(m_browserItemY);
	m_browserItemId = m_currentscene->addItemEx(m_browserItem);
}

SceneTreeItem* SceneManager::getRootItem()
{
	m_rootItem = m_rootscene->getTreeItem();
	return m_rootItem;
}

void SceneManager::addNewScene(MScene* newScene)
{
	if (newScene == NULL)
		return;
	
	m_currentscene->addChildScene(newScene);
	setCurrentScene(newScene);
}<|MERGE_RESOLUTION|>--- conflicted
+++ resolved
@@ -12,15 +12,10 @@
 	m_browserItem(NULL),
 	m_browserItemId(0)
 {
-<<<<<<< HEAD
-	m_browserItemX = 200;
-	m_browserItemY = 700;
-=======
 	m_browserItemX = -150;
 	m_browserItemY = -250;
 
 	m_rootItem = new SceneTreeItem(NULL, NULL);
->>>>>>> 0b7c2e82
 }
 
 void SceneManager::startShow()
